# Miscellaneous
*.class
*.log
*.pyc
*.swp
.DS_Store
.atom/
.build/
.buildlog/
.history
.svn/
.swiftpm/
migrate_working_dir/

# IntelliJ related
*.iml
*.ipr
*.iws
.idea/

# The .vscode folder contains launch configuration and tasks you configure in
# VS Code which you may wish to be included in version control, so this line
# is commented out by default.
#.vscode/

# Flutter/Dart/Pub related
**/doc/api/
**/ios/Flutter/.last_build_id
.dart_tool/
.flutter-plugins
.flutter-plugins-dependencies
.pub-cache/
.pub/
/build/

# Symbolication related
app.*.symbols

# Obfuscation related
app.*.map.json

# Android Studio will place build artifacts here
/android/app/debug
/android/app/profile
/android/app/release
<<<<<<< HEAD
=======
# Local environment variables
.env
.env.local
.env.development
.env.production
*.key
*.pem
>>>>>>> 2f43ab15

# Android Gradle cache
.gradle/
*.apk

# Flutter cache and build files
.flutter
.config/
flutter_local/
*.pid

# iOS Pods
ios/Podfile.lock

# Firebase config (should use environment variables in production)
android/app/google-services.json
ios/Runner/GoogleService-Info.plist<|MERGE_RESOLUTION|>--- conflicted
+++ resolved
@@ -43,8 +43,6 @@
 /android/app/debug
 /android/app/profile
 /android/app/release
-<<<<<<< HEAD
-=======
 # Local environment variables
 .env
 .env.local
@@ -52,21 +50,39 @@
 .env.production
 *.key
 *.pem
->>>>>>> 2f43ab15
 
-# Android Gradle cache
+# Flutter specific
+.flutter
+.flutter-plugins
+.flutter-plugins-dependencies
+.dart_tool/
+.packages
+.metadata
+.flutter-plugins-dependencies
+
+# Android/Gradle specific
 .gradle/
-*.apk
+build/
+*.iml
+*.hprof
+.cxx/
+local.properties
 
-# Flutter cache and build files
-.flutter
-.config/
+# iOS specific
+ios/Podfile.lock
+ios/Pods/
+ios/Runner.xcworkspace/
+ios/Flutter/Flutter.framework
+ios/Flutter/Flutter.podspec
+
+# Build artifacts
+**/build/
+**/android/app/debug
+**/android/app/profile
+**/android/app/release
+
+# Large cache and build files
+.gradle/
 flutter_local/
-*.pid
-
-# iOS Pods
-ios/Podfile.lock
-
-# Firebase config (should use environment variables in production)
-android/app/google-services.json
-ios/Runner/GoogleService-Info.plist+**/.dart_tool/
+**/.config/