import 'package:flutter/material.dart';
import 'package:flutter/services.dart';
import 'package:go_router/go_router.dart';
import 'package:share_plus/share_plus.dart';
import '../../widgets/common_app_bar.dart';
import '../../theme/app_theme.dart';
import '../../services/shop_service.dart';
import '../../services/auth_service.dart';
import '../../models/shop_model.dart';

class MyShopScreen extends StatefulWidget {
  const MyShopScreen({super.key});

  @override
  State<MyShopScreen> createState() => _MyShopScreenState();
}

class _MyShopScreenState extends State<MyShopScreen>
    with SingleTickerProviderStateMixin {
  late TabController _tabController;
  final ShopService _shopService = ShopService();
  final AuthService _authService = AuthService();
  ShopModel? _myShop;
  bool _isLoadingShop = true;

  @override
  void initState() {
    super.initState();
    _tabController = TabController(length: 2, vsync: this);
    _tabController.addListener(() {
      setState(() {}); // Rebuild to update FAB
    });
    _loadMyShop();
  }

  Future<void> _loadMyShop() async {
    try {
      final user = _authService.currentUser;
      if (user == null) return;

      final shop = await _shopService.getShopByOwnerId(user.id);
      if (mounted) {
        setState(() {
          _myShop = shop;
          _isLoadingShop = false;
        });
      }
    } catch (e) {
      print('Error loading my shop: $e');
      if (mounted) {
        setState(() {
          _isLoadingShop = false;
        });
      }
    }
  }

  @override
  void dispose() {
    _tabController.dispose();
    super.dispose();
  }

  Future<void> _shareShopLink(BuildContext context) async {
    if (_myShop?.shareUrl == null || _myShop!.shareUrl!.isEmpty) {
      ScaffoldMessenger.of(context).showSnackBar(
        const SnackBar(
          content: Text('샵 링크를 생성할 수 없습니다.'),
          backgroundColor: Colors.red,
        ),
      );
      return;
    }

<<<<<<< HEAD
    final webLink = 'https://app.everseconds.com/shop/${_myShop!.shareUrl}';
    final shopName = _myShop!.name;
    final message = '$shopName을 확인해보세요!\n\n$webLink';
=======
    final shopLink = 'https://resalemarketplace-kea39vgf7-everseconds-projects.vercel.app/shop/${_currentShop!.shareUrl}';
>>>>>>> 2f43ab15

    try {
      await Share.share(
        message,
        subject: '$shopName 샵 공유',
      );
    } catch (e) {
      // Share not supported, fallback to clipboard
      await Clipboard.setData(ClipboardData(text: webLink));
      if (!mounted) return;

      ScaffoldMessenger.of(context).showSnackBar(
        SnackBar(
          content: const Row(
            children: [
              Icon(Icons.check_circle, color: Colors.white, size: 20),
              SizedBox(width: 8),
              Text('샵 링크가 클립보드에 복사되었습니다'),
            ],
          ),
          backgroundColor: Colors.green,
          behavior: SnackBarBehavior.floating,
          shape: RoundedRectangleBorder(
            borderRadius: BorderRadius.circular(8),
          ),
        ),
      );
    }
  }

  @override
  Widget build(BuildContext context) {
    return Scaffold(
      appBar: PreferredSize(
        preferredSize: const Size.fromHeight(kToolbarHeight + kTextTabBarHeight),
        child: Column(
          children: [
            ShopAppBar(
              onSharePressed: () => _shareShopLink(context),
            ),
            Container(
              color: Colors.white,
              child: TabBar(
                controller: _tabController,
                labelColor: AppTheme.primaryColor,
                unselectedLabelColor: Colors.grey,
                indicatorColor: AppTheme.primaryColor,
                indicatorWeight: 3,
                tabs: const [
                  Tab(
                    child: Row(
                      mainAxisAlignment: MainAxisAlignment.center,
                      children: [
                        Icon(Icons.inventory_2_outlined, size: 16),
                        SizedBox(width: 4),
                        Text('내 상품'),
                      ],
                    ),
                  ),
                  Tab(
                    child: Row(
                      mainAxisAlignment: MainAxisAlignment.center,
                      children: [
                        Icon(Icons.storefront_outlined, size: 16),
                        SizedBox(width: 4),
                        Text('대신팔기'),
                      ],
                    ),
                  ),
                ],
              ),
            ),
          ],
        ),
      ),
      body: TabBarView(
        controller: _tabController,
        children: [
          _MyProductsTab(),
          _ResaleProductsTab(),
        ],
      ),
      floatingActionButton: FloatingActionButton(
        onPressed: () {
          if (_tabController.index == 0) {
            // 내 상품 탭 - 상품 등록
            context.push('/product/create');
          } else {
            // 대신팔기 탭 - 대신팔기 상품 찾기
            context.push('/resale/browse');
          }
        },
        backgroundColor: _tabController.index == 0 
            ? AppTheme.primaryColor 
            : Colors.green,
        foregroundColor: Colors.white,
        child: Icon(_tabController.index == 0 ? Icons.add : Icons.search),
      ),
    );
  }
}

class _MyProductsTab extends StatelessWidget {
  @override
  Widget build(BuildContext context) {
    return Column(
      children: [
        // 내 상품 수익 요약
        Container(
          margin: const EdgeInsets.all(16),
          padding: const EdgeInsets.all(20),
          decoration: BoxDecoration(
            gradient: LinearGradient(
              colors: [Colors.blue[400]!, Colors.blue[600]!],
              begin: Alignment.topLeft,
              end: Alignment.bottomRight,
            ),
            borderRadius: BorderRadius.circular(16),
            boxShadow: [
              BoxShadow(
                color: Colors.blue.withOpacity(0.3),
                blurRadius: 8,
                offset: const Offset(0, 4),
              ),
            ],
          ),
          child: Column(
            crossAxisAlignment: CrossAxisAlignment.start,
            children: [
              Row(
                children: [
                  Icon(Icons.inventory_2, color: Colors.white, size: 24),
                  const SizedBox(width: 8),
                  const Text(
                    '내 상품 현황',
                    style: TextStyle(
                      color: Colors.white,
                      fontSize: 18,
                      fontWeight: FontWeight.bold,
                    ),
                  ),
                ],
              ),
              const SizedBox(height: 16),
              Row(
                mainAxisAlignment: MainAxisAlignment.spaceAround,
                children: [
                  _SummaryItem(
                    title: '총 판매액',
                    value: '₩150,000',
                    textColor: Colors.white,
                    icon: Icons.attach_money,
                  ),
                  _SummaryItem(
                    title: '등록 상품',
                    value: '5개',
                    textColor: Colors.white,
                    icon: Icons.inventory,
                  ),
                  _SummaryItem(
                    title: '판매 완료',
                    value: '3개',
                    textColor: Colors.white,
                    icon: Icons.check_circle,
                  ),
                ],
              ),
            ],
          ),
        ),
        
        // 상품 관리 버튼들
        Padding(
          padding: const EdgeInsets.symmetric(horizontal: 16),
          child: Row(
            children: [
              Expanded(
                child: ElevatedButton.icon(
                  onPressed: () => context.push('/product/create'),
                  icon: const Icon(Icons.add, size: 18),
                  label: const Text('상품 등록'),
                  style: ElevatedButton.styleFrom(
                    backgroundColor: AppTheme.primaryColor,
                    foregroundColor: Colors.white,
                    padding: const EdgeInsets.symmetric(vertical: 12),
                    shape: RoundedRectangleBorder(
                      borderRadius: BorderRadius.circular(8),
                    ),
                  ),
                ),
              ),
              const SizedBox(width: 12),
              Expanded(
                child: OutlinedButton.icon(
                  onPressed: () {
                    // TODO: 상품 관리 화면으로 이동
                    context.push('/product/manage');
                  },
                  icon: const Icon(Icons.edit, size: 18),
                  label: const Text('상품 관리'),
                  style: OutlinedButton.styleFrom(
                    padding: const EdgeInsets.symmetric(vertical: 12),
                    shape: RoundedRectangleBorder(
                      borderRadius: BorderRadius.circular(8),
                    ),
                  ),
                ),
              ),
            ],
          ),
        ),
        
        const SizedBox(height: 16),
        
        // 상품 리스트
        Expanded(
          child: ListView.builder(
            padding: const EdgeInsets.symmetric(horizontal: 16),
            itemCount: 5,
            itemBuilder: (context, index) {
              return _ProductListItem(
                title: '아이폰 14 Pro 256GB 딥퍼플',
                price: '₩${(index + 1) * 20000}',
                status: index % 2 == 0 ? '판매중' : '판매완료',
                imageUrl: null, // TODO: 실제 이미지 URL
                description: '상태 좋은 아이폰입니다. 케이스와 함께 드려요.',
                viewCount: (index + 1) * 15,
                likeCount: (index + 1) * 3,
              );
            },
          ),
        ),
      ],
    );
  }
}

class _ResaleProductsTab extends StatelessWidget {
  @override
  Widget build(BuildContext context) {
    return Column(
      children: [
        // 대신팔기 수익 요약
        Container(
          margin: const EdgeInsets.all(16),
          padding: const EdgeInsets.all(20),
          decoration: BoxDecoration(
            gradient: LinearGradient(
              colors: [Colors.green[400]!, Colors.green[600]!],
              begin: Alignment.topLeft,
              end: Alignment.bottomRight,
            ),
            borderRadius: BorderRadius.circular(16),
            boxShadow: [
              BoxShadow(
                color: Colors.green.withOpacity(0.3),
                blurRadius: 8,
                offset: const Offset(0, 4),
              ),
            ],
          ),
          child: Column(
            crossAxisAlignment: CrossAxisAlignment.start,
            children: [
              Row(
                children: [
                  Icon(Icons.storefront, color: Colors.white, size: 24),
                  const SizedBox(width: 8),
                  const Text(
                    '대신팔기 현황',
                    style: TextStyle(
                      color: Colors.white,
                      fontSize: 18,
                      fontWeight: FontWeight.bold,
                    ),
                  ),
                ],
              ),
              const SizedBox(height: 16),
              Row(
                mainAxisAlignment: MainAxisAlignment.spaceAround,
                children: [
                  _SummaryItem(
                    title: '수수료 수익',
                    value: '₩45,000',
                    textColor: Colors.white,
                    icon: Icons.monetization_on,
                  ),
                  _SummaryItem(
                    title: '대신팔기',
                    value: '8개',
                    textColor: Colors.white,
                    icon: Icons.store,
                  ),
                  _SummaryItem(
                    title: '판매 성공',
                    value: '3개',
                    textColor: Colors.white,
                    icon: Icons.trending_up,
                  ),
                ],
              ),
            ],
          ),
        ),
        
        // 대신팔기 관리 버튼들
        Padding(
          padding: const EdgeInsets.symmetric(horizontal: 16),
          child: Row(
            children: [
              Expanded(
                child: ElevatedButton.icon(
                  onPressed: () {
                    // TODO: 대신팔기 상품 탐색 화면으로 이동
                    context.push('/resale/browse');
                  },
                  icon: const Icon(Icons.search, size: 18),
                  label: const Text('상품 찾기'),
                  style: ElevatedButton.styleFrom(
                    backgroundColor: Colors.green,
                    foregroundColor: Colors.white,
                    padding: const EdgeInsets.symmetric(vertical: 12),
                    shape: RoundedRectangleBorder(
                      borderRadius: BorderRadius.circular(8),
                    ),
                  ),
                ),
              ),
              const SizedBox(width: 12),
              Expanded(
                child: OutlinedButton.icon(
                  onPressed: () {
                    context.push('/resale/manage');
                  },
                  icon: const Icon(Icons.settings, size: 18),
                  label: const Text('상품 관리'),
                  style: OutlinedButton.styleFrom(
                    foregroundColor: Colors.green,
                    padding: const EdgeInsets.symmetric(vertical: 12),
                    shape: RoundedRectangleBorder(
                      borderRadius: BorderRadius.circular(8),
                    ),
                  ),
                ),
              ),
            ],
          ),
        ),
        
        const SizedBox(height: 16),
        
        // 대신팔기 상품 리스트
        Expanded(
          child: ListView.builder(
            padding: const EdgeInsets.symmetric(horizontal: 16),
            itemCount: 8,
            itemBuilder: (context, index) {
              return _ProductListItem(
                title: '갤럭시 S23 Ultra 512GB',
                price: '₩${(index + 1) * 15000}',
                status: '대신팔기중',
                isResale: true,
                imageUrl: null, // TODO: 실제 이미지 URL
                description: '원 판매자: 김철수님',
                viewCount: (index + 1) * 12,
                likeCount: (index + 1) * 2,
                commissionRate: 15.0, // 15% 수수료
              );
            },
          ),
        ),
      ],
    );
  }


}

class _StatRow extends StatelessWidget {
  final String label;
  final String value;

  const _StatRow(this.label, this.value);

  @override
  Widget build(BuildContext context) {
    return Padding(
      padding: const EdgeInsets.symmetric(vertical: 4),
      child: Row(
        mainAxisAlignment: MainAxisAlignment.spaceBetween,
        children: [
          Text(label),
          Text(
            value,
            style: const TextStyle(fontWeight: FontWeight.bold),
          ),
        ],
      ),
    );
  }
}

class _SummaryItem extends StatelessWidget {
  final String title;
  final String value;
  final Color? textColor;
  final IconData? icon;
  
  const _SummaryItem({
    required this.title,
    required this.value,
    this.textColor,
    this.icon,
  });

  @override
  Widget build(BuildContext context) {
    final color = textColor ?? Colors.grey;
    final valueColor = textColor ?? Colors.black;
    
    return Column(
      children: [
        if (icon != null) ...[
          Icon(icon, color: color, size: 20),
          const SizedBox(height: 4),
        ],
        Text(
          title,
          style: TextStyle(
            fontSize: 12,
            color: color,
          ),
          textAlign: TextAlign.center,
        ),
        const SizedBox(height: 4),
        Text(
          value,
          style: TextStyle(
            fontSize: 16,
            fontWeight: FontWeight.bold,
            color: valueColor,
          ),
        ),
      ],
    );
  }
}

class _ProductListItem extends StatelessWidget {
  final String title;
  final String price;
  final String status;
  final bool isResale;
  final String? imageUrl;
  final String? description;
  final int? viewCount;
  final int? likeCount;
  final double? commissionRate;
  
  const _ProductListItem({
    required this.title,
    required this.price,
    required this.status,
    this.isResale = false,
    this.imageUrl,
    this.description,
    this.viewCount,
    this.likeCount,
    this.commissionRate,
  });

  @override
  Widget build(BuildContext context) {
    return Card(
      margin: const EdgeInsets.only(bottom: 12),
      elevation: 2,
      shape: RoundedRectangleBorder(
        borderRadius: BorderRadius.circular(12),
      ),
      child: InkWell(
        onTap: () {
          // TODO: 상품 상세/수정 화면으로 이동
          if (isResale) {
            context.push('/resale/detail');
          } else {
            context.push('/product/detail');
          }
        },
        borderRadius: BorderRadius.circular(12),
        child: Padding(
          padding: const EdgeInsets.all(12),
          child: Row(
            crossAxisAlignment: CrossAxisAlignment.start,
            children: [
              // 상품 이미지
              Container(
                width: 80,
                height: 80,
                decoration: BoxDecoration(
                  color: Colors.grey[300],
                  borderRadius: BorderRadius.circular(8),
                  image: imageUrl != null
                      ? DecorationImage(
                          image: NetworkImage(imageUrl!),
                          fit: BoxFit.cover,
                        )
                      : null,
                ),
                child: imageUrl == null
                    ? Icon(
                        isResale ? Icons.storefront : Icons.inventory_2,
                        color: Colors.grey[600],
                        size: 32,
                      )
                    : null,
              ),
              
              const SizedBox(width: 12),
              
              // 상품 정보
              Expanded(
                child: Column(
                  crossAxisAlignment: CrossAxisAlignment.start,
                  children: [
                    // 제목과 상태
                    Row(
                      children: [
                        Expanded(
                          child: Text(
                            title,
                            style: const TextStyle(
                              fontSize: 16,
                              fontWeight: FontWeight.bold,
                            ),
                            maxLines: 2,
                            overflow: TextOverflow.ellipsis,
                          ),
                        ),
                        Container(
                          padding: const EdgeInsets.symmetric(
                            horizontal: 8,
                            vertical: 4,
                          ),
                          decoration: BoxDecoration(
                            color: _getStatusColor(status, isResale),
                            borderRadius: BorderRadius.circular(12),
                          ),
                          child: Text(
                            status,
                            style: TextStyle(
                              fontSize: 11,
                              color: _getStatusTextColor(status, isResale),
                              fontWeight: FontWeight.w500,
                            ),
                          ),
                        ),
                      ],
                    ),
                    
                    const SizedBox(height: 4),
                    
                    // 가격
                    Text(
                      price,
                      style: TextStyle(
                        fontSize: 18,
                        fontWeight: FontWeight.bold,
                        color: AppTheme.primaryColor,
                      ),
                    ),
                    
                    const SizedBox(height: 4),
                    
                    // 설명 또는 원 판매자 정보
                    if (description != null)
                      Text(
                        description!,
                        style: TextStyle(
                          fontSize: 12,
                          color: Colors.grey[600],
                        ),
                        maxLines: 1,
                        overflow: TextOverflow.ellipsis,
                      ),
                    
                    const SizedBox(height: 8),
                    
                    // 통계 정보
                    Row(
                      children: [
                        if (viewCount != null) ...[
                          Icon(Icons.visibility, size: 14, color: Colors.grey[600]),
                          const SizedBox(width: 2),
                          Text(
                            '$viewCount',
                            style: TextStyle(
                              fontSize: 12,
                              color: Colors.grey[600],
                            ),
                          ),
                          const SizedBox(width: 12),
                        ],
                        if (likeCount != null) ...[
                          Icon(Icons.favorite, size: 14, color: Colors.grey[600]),
                          const SizedBox(width: 2),
                          Text(
                            '$likeCount',
                            style: TextStyle(
                              fontSize: 12,
                              color: Colors.grey[600],
                            ),
                          ),
                        ],
                        const Spacer(),
                        if (isResale && commissionRate != null)
                          Container(
                            padding: const EdgeInsets.symmetric(
                              horizontal: 6,
                              vertical: 2,
                            ),
                            decoration: BoxDecoration(
                              color: Colors.orange[100],
                              borderRadius: BorderRadius.circular(8),
                            ),
                            child: Text(
                              '수수료 ${commissionRate!.toStringAsFixed(1)}%',
                              style: TextStyle(
                                fontSize: 10,
                                color: Colors.orange[800],
                                fontWeight: FontWeight.w500,
                              ),
                            ),
                          ),
                      ],
                    ),
                  ],
                ),
              ),
            ],
          ),
        ),
      ),
    );
  }

  Color _getStatusColor(String status, bool isResale) {
    if (isResale) {
      switch (status) {
        case '대신팔기중':
          return Colors.green[100]!;
        case '판매완료':
          return Colors.blue[100]!;
        default:
          return Colors.grey[100]!;
      }
    } else {
      switch (status) {
        case '판매중':
          return Colors.blue[100]!;
        case '판매완료':
          return Colors.green[100]!;
        default:
          return Colors.grey[100]!;
      }
    }
  }

  Color _getStatusTextColor(String status, bool isResale) {
    if (isResale) {
      switch (status) {
        case '대신팔기중':
          return Colors.green[800]!;
        case '판매완료':
          return Colors.blue[800]!;
        default:
          return Colors.grey[800]!;
      }
    } else {
      switch (status) {
        case '판매중':
          return Colors.blue[800]!;
        case '판매완료':
          return Colors.green[800]!;
        default:
          return Colors.grey[800]!;
      }
    }
  }
}<|MERGE_RESOLUTION|>--- conflicted
+++ resolved
@@ -1,12 +1,15 @@
 import 'package:flutter/material.dart';
 import 'package:flutter/services.dart';
 import 'package:go_router/go_router.dart';
+import 'package:provider/provider.dart';
 import 'package:share_plus/share_plus.dart';
-import '../../widgets/common_app_bar.dart';
 import '../../theme/app_theme.dart';
+import '../../models/shop_model.dart';
+import '../../models/product_model.dart';
+import '../../models/user_model.dart';
 import '../../services/shop_service.dart';
-import '../../services/auth_service.dart';
-import '../../models/shop_model.dart';
+import '../../services/user_service.dart';
+import '../../providers/auth_provider.dart';
 
 class MyShopScreen extends StatefulWidget {
   const MyShopScreen({super.key});
@@ -19,9 +22,14 @@
     with SingleTickerProviderStateMixin {
   late TabController _tabController;
   final ShopService _shopService = ShopService();
-  final AuthService _authService = AuthService();
-  ShopModel? _myShop;
-  bool _isLoadingShop = true;
+  final UserService _userService = UserService();
+
+  UserModel? _currentUser;
+  ShopModel? _currentShop;
+  List<ProductModel> _myProducts = [];
+  List<ProductModel> _resaleProducts = [];
+  Map<String, dynamic> _shopStats = {};
+  bool _isLoading = true;
 
   @override
   void initState() {
@@ -30,27 +38,138 @@
     _tabController.addListener(() {
       setState(() {}); // Rebuild to update FAB
     });
-    _loadMyShop();
-  }
-
-  Future<void> _loadMyShop() async {
+    _loadShopData();
+  }
+
+  Future<void> _loadShopData() async {
+    print('🔄 내샵 데이터 로딩 시작');
+    
     try {
-      final user = _authService.currentUser;
-      if (user == null) return;
-
-      final shop = await _shopService.getShopByOwnerId(user.id);
+      setState(() => _isLoading = true);
+
+      final authProvider = context.read<AuthProvider>();
+
+      if (!authProvider.isAuthenticated) {
+        print('❌ 사용자 인증되지 않음 - 로그인 페이지로 이동');
+        if (mounted) {
+          const redirectPath = '/shop';
+          final encoded = Uri.encodeComponent(redirectPath);
+          context.go('/login?redirect=$encoded');
+        }
+        return;
+      }
+
+      _currentUser = authProvider.currentUser;
+      print('👤 현재 사용자: ${_currentUser?.id}');
+
+      if (_currentUser == null) {
+        print('🔑 자동 로그인 시도');
+        final autoLoginSucceeded = await authProvider.tryAutoLogin();
+        if (autoLoginSucceeded) {
+          _currentUser = authProvider.currentUser;
+          print('✅ 자동 로그인 성공: ${_currentUser?.id}');
+        } else {
+          print('❌ 자동 로그인 실패');
+        }
+      }
+
+      _currentUser ??= await _userService.getCurrentUser();
+
+      if (_currentUser == null) {
+        print('❌ 사용자 정보를 가져올 수 없음');
+        if (mounted) {
+          ScaffoldMessenger.of(context).showSnackBar(
+            const SnackBar(
+              content: Text('사용자 정보를 불러오지 못했습니다. 다시 로그인해주세요.'),
+              backgroundColor: Colors.red,
+            ),
+          );
+        }
+        return;
+      }
+
+      // 사용자의 샵 정보 가져오기
+      print('🏪 샵 정보 조회 시작: ${_currentUser!.id}');
+      _currentShop = await _shopService.getShopByOwnerId(_currentUser!.id);
+
+      if (_currentShop == null) {
+        print('🔨 샵이 없어서 생성 시도');
+        _currentShop = await _shopService.ensureUserShop(
+          _currentUser!.id,
+          _currentUser!.name,
+        );
+        
+        if (_currentShop == null) {
+          print('❌ 샵 생성 실패');
+          if (mounted) {
+            ScaffoldMessenger.of(context).showSnackBar(
+              const SnackBar(
+                content: Text('샵을 생성하는데 실패했습니다. 잠시 후 다시 시도해주세요.'),
+                backgroundColor: Colors.red,
+              ),
+            );
+          }
+          return;
+        } else {
+          print('✅ 샵 생성 성공: ${_currentShop!.id}');
+        }
+      } else {
+        print('✅ 기존 샵 정보 조회 성공: ${_currentShop!.id}');
+      }
+
+      if (_currentShop != null) {
+        // 데이터를 병렬로 가져와서 성능 개선
+        print('📦 상품 및 통계 정보 로딩 시작');
+        
+        final results = await Future.wait([
+          // 내 상품 목록 가져오기
+          _shopService.getShopProducts(_currentShop!.id).catchError((e) {
+            print('❌ 내 상품 로딩 실패: $e');
+            return <ProductModel>[];
+          }),
+          // 대신팔기 상품 목록 가져오기
+          _shopService.getShopResaleProducts(_currentShop!.id).catchError((e) {
+            print('❌ 대신팔기 상품 로딩 실패: $e');
+            return <ProductModel>[];
+          }),
+          // 샵 통계 가져오기
+          _shopService.getShopStats(_currentShop!.id).catchError((e) {
+            print('❌ 샵 통계 로딩 실패: $e');
+            return <String, dynamic>{};
+          }),
+        ]);
+
+        _myProducts = results[0] as List<ProductModel>;
+        _resaleProducts = results[1] as List<ProductModel>;
+        _shopStats = results[2] as Map<String, dynamic>;
+        
+        print('✅ 데이터 로딩 완료');
+        print('  - 내 상품: ${_myProducts.length}개');
+        print('  - 대신팔기 상품: ${_resaleProducts.length}개');
+        print('  - 통계: ${_shopStats.keys.join(", ")}');
+      }
+    } catch (e, stackTrace) {
+      print('❌ 내샵 데이터 로딩 중 오류 발생: $e');
+      print('스택 트레이스: $stackTrace');
+      
       if (mounted) {
-        setState(() {
-          _myShop = shop;
-          _isLoadingShop = false;
-        });
+        ScaffoldMessenger.of(context).showSnackBar(
+          SnackBar(
+            content: Text('샵 정보를 불러오는데 실패했습니다.\n오류: ${e.toString()}'),
+            backgroundColor: Colors.red,
+            duration: const Duration(seconds: 5),
+            action: SnackBarAction(
+              label: '재시도',
+              textColor: Colors.white,
+              onPressed: _loadShopData,
+            ),
+          ),
+        );
       }
-    } catch (e) {
-      print('Error loading my shop: $e');
+    } finally {
       if (mounted) {
-        setState(() {
-          _isLoadingShop = false;
-        });
+        setState(() => _isLoading = false);
+        print('🏁 내샵 데이터 로딩 완료');
       }
     }
   }
@@ -61,127 +180,275 @@
     super.dispose();
   }
 
-  Future<void> _shareShopLink(BuildContext context) async {
-    if (_myShop?.shareUrl == null || _myShop!.shareUrl!.isEmpty) {
-      ScaffoldMessenger.of(context).showSnackBar(
-        const SnackBar(
-          content: Text('샵 링크를 생성할 수 없습니다.'),
-          backgroundColor: Colors.red,
-        ),
-      );
-      return;
-    }
-
-<<<<<<< HEAD
-    final webLink = 'https://app.everseconds.com/shop/${_myShop!.shareUrl}';
-    final shopName = _myShop!.name;
-    final message = '$shopName을 확인해보세요!\n\n$webLink';
-=======
+  void _shareShopLink(BuildContext context) {
+    if (_currentShop == null) return;
+
     final shopLink = 'https://resalemarketplace-kea39vgf7-everseconds-projects.vercel.app/shop/${_currentShop!.shareUrl}';
->>>>>>> 2f43ab15
-
-    try {
-      await Share.share(
-        message,
-        subject: '$shopName 샵 공유',
-      );
-    } catch (e) {
-      // Share not supported, fallback to clipboard
-      await Clipboard.setData(ClipboardData(text: webLink));
-      if (!mounted) return;
-
-      ScaffoldMessenger.of(context).showSnackBar(
-        SnackBar(
-          content: const Row(
-            children: [
-              Icon(Icons.check_circle, color: Colors.white, size: 20),
-              SizedBox(width: 8),
-              Text('샵 링크가 클립보드에 복사되었습니다'),
-            ],
-          ),
-          backgroundColor: Colors.green,
-          behavior: SnackBarBehavior.floating,
-          shape: RoundedRectangleBorder(
-            borderRadius: BorderRadius.circular(8),
-          ),
-        ),
-      );
-    }
+
+    Clipboard.setData(ClipboardData(text: shopLink));
+
+    ScaffoldMessenger.of(context).showSnackBar(
+      SnackBar(
+        content: const Row(
+          children: [
+            Icon(Icons.check_circle, color: Colors.white, size: 20),
+            SizedBox(width: 8),
+            Text('샵 링크가 클립보드에 복사되었습니다'),
+          ],
+        ),
+        backgroundColor: Colors.green,
+        behavior: SnackBarBehavior.floating,
+        shape: RoundedRectangleBorder(borderRadius: BorderRadius.circular(8)),
+        action: SnackBarAction(
+          label: '공유하기',
+          textColor: Colors.white,
+          onPressed: () {
+            _showShareDialog(context, shopLink);
+          },
+        ),
+      ),
+    );
+  }
+
+  void _showShareDialog(BuildContext context, String shopLink) {
+    showDialog(
+      context: context,
+      builder: (context) => AlertDialog(
+        title: Text('${_currentShop?.name ?? '내 샵'} 공유하기'),
+        content: Column(
+          mainAxisSize: MainAxisSize.min,
+          crossAxisAlignment: CrossAxisAlignment.start,
+          children: [
+            const Text('내 샵을 친구들에게 공유해보세요!'),
+            const SizedBox(height: 16),
+            Container(
+              padding: const EdgeInsets.all(12),
+              decoration: BoxDecoration(
+                color: Colors.grey[100],
+                borderRadius: BorderRadius.circular(8),
+              ),
+              child: Row(
+                children: [
+                  Expanded(
+                    child: Text(shopLink, style: const TextStyle(fontSize: 12)),
+                  ),
+                  IconButton(
+                    icon: const Icon(Icons.copy, size: 16),
+                    onPressed: () {
+                      Clipboard.setData(ClipboardData(text: shopLink));
+                      Navigator.pop(context);
+                      ScaffoldMessenger.of(context).showSnackBar(
+                        const SnackBar(content: Text('링크가 복사되었습니다')),
+                      );
+                    },
+                  ),
+                ],
+              ),
+            ),
+          ],
+        ),
+        actions: [
+          TextButton(
+            onPressed: () => Navigator.pop(context),
+            child: const Text('닫기'),
+          ),
+          ElevatedButton(
+            onPressed: () {
+              Navigator.pop(context);
+              Share.share(
+                '${_currentUser?.name}님의 샵을 확인해보세요!\n$shopLink',
+                subject: '${_currentShop?.name} 공유',
+              );
+            },
+            child: const Text('공유하기'),
+          ),
+        ],
+      ),
+    );
+  }
+
+  void _editShopInfo() {
+    if (_currentShop == null) return;
+
+    showDialog(
+      context: context,
+      builder: (context) => _ShopEditDialog(
+        shop: _currentShop!,
+        onSave: (name, description) async {
+          final success = await _shopService.updateShop(
+            shopId: _currentShop!.id,
+            name: name,
+            description: description,
+          );
+
+          if (success) {
+            await _loadShopData(); // 데이터 새로고침
+            if (mounted) {
+              ScaffoldMessenger.of(
+                context,
+              ).showSnackBar(const SnackBar(content: Text('샵 정보가 업데이트되었습니다')));
+            }
+          } else {
+            if (mounted) {
+              ScaffoldMessenger.of(context).showSnackBar(
+                const SnackBar(
+                  content: Text('샵 정보 업데이트에 실패했습니다'),
+                  backgroundColor: Colors.red,
+                ),
+              );
+            }
+          }
+        },
+      ),
+    );
   }
 
   @override
   Widget build(BuildContext context) {
+    if (_isLoading) {
+      return const Scaffold(body: Center(child: CircularProgressIndicator()));
+    }
+
     return Scaffold(
-      appBar: PreferredSize(
-        preferredSize: const Size.fromHeight(kToolbarHeight + kTextTabBarHeight),
-        child: Column(
-          children: [
-            ShopAppBar(
-              onSharePressed: () => _shareShopLink(context),
+      appBar: AppBar(
+        backgroundColor: Colors.white,
+        foregroundColor: Colors.black,
+        elevation: 0,
+        title: Text(_currentShop?.name ?? '내 샵'),
+        actions: [
+          IconButton(
+            icon: const Icon(Icons.edit),
+            onPressed: _editShopInfo,
+            tooltip: '샵 정보 수정',
+          ),
+          IconButton(
+            icon: const Icon(Icons.share),
+            onPressed: () => _shareShopLink(context),
+            tooltip: '샵 공유',
+          ),
+        ],
+        bottom: PreferredSize(
+          preferredSize: const Size.fromHeight(kTextTabBarHeight),
+          child: Container(
+            color: Colors.white,
+            child: TabBar(
+              isScrollable: true,
+              controller: _tabController,
+              labelColor: AppTheme.primaryColor,
+              unselectedLabelColor: Colors.grey,
+              indicatorColor: AppTheme.primaryColor,
+              indicatorWeight: 3,
+              tabs: [
+                Tab(
+                  child: Row(
+                    mainAxisAlignment: MainAxisAlignment.center,
+                    children: [
+                      const Icon(Icons.inventory_2_outlined, size: 16),
+                      const SizedBox(width: 4),
+                      Text('내 상품 (${_myProducts.length})'),
+                    ],
+                  ),
+                ),
+                Tab(
+                  child: Row(
+                    mainAxisAlignment: MainAxisAlignment.center,
+                    children: [
+                      const Icon(Icons.storefront_outlined, size: 16),
+                      const SizedBox(width: 4),
+                      Text('대신팔기 (${_resaleProducts.length})'),
+                    ],
+                  ),
+                ),
+              ],
             ),
-            Container(
-              color: Colors.white,
-              child: TabBar(
-                controller: _tabController,
-                labelColor: AppTheme.primaryColor,
-                unselectedLabelColor: Colors.grey,
-                indicatorColor: AppTheme.primaryColor,
-                indicatorWeight: 3,
-                tabs: const [
-                  Tab(
-                    child: Row(
-                      mainAxisAlignment: MainAxisAlignment.center,
-                      children: [
-                        Icon(Icons.inventory_2_outlined, size: 16),
-                        SizedBox(width: 4),
-                        Text('내 상품'),
-                      ],
-                    ),
-                  ),
-                  Tab(
-                    child: Row(
-                      mainAxisAlignment: MainAxisAlignment.center,
-                      children: [
-                        Icon(Icons.storefront_outlined, size: 16),
-                        SizedBox(width: 4),
-                        Text('대신팔기'),
-                      ],
-                    ),
-                  ),
-                ],
-              ),
-            ),
-          ],
+          ),
         ),
       ),
       body: TabBarView(
         controller: _tabController,
         children: [
-          _MyProductsTab(),
-          _ResaleProductsTab(),
+          _MyProductsTab(
+            products: _myProducts,
+            stats: _shopStats,
+            onRefresh: _loadShopData,
+          ),
+          _ResaleProductsTab(
+            products: _resaleProducts,
+            stats: _shopStats,
+            onRefresh: _loadShopData,
+            onRemoveResale: _removeResaleProduct,
+          ),
         ],
       ),
       floatingActionButton: FloatingActionButton(
         onPressed: () {
           if (_tabController.index == 0) {
             // 내 상품 탭 - 상품 등록
-            context.push('/product/create');
+            context.push('/product/create').then((_) => _loadShopData());
           } else {
             // 대신팔기 탭 - 대신팔기 상품 찾기
-            context.push('/resale/browse');
+            context.push('/resale/browse').then((_) => _loadShopData());
           }
         },
-        backgroundColor: _tabController.index == 0 
-            ? AppTheme.primaryColor 
+        backgroundColor: _tabController.index == 0
+            ? AppTheme.primaryColor
             : Colors.green,
         foregroundColor: Colors.white,
         child: Icon(_tabController.index == 0 ? Icons.add : Icons.search),
       ),
     );
   }
+
+  Future<void> _removeResaleProduct(String productId) async {
+    if (_currentShop == null) return;
+
+    try {
+      final success = await _shopService.removeResaleProduct(
+        shopId: _currentShop!.id,
+        productId: productId,
+      );
+
+      if (success) {
+        await _loadShopData();
+        if (mounted) {
+          ScaffoldMessenger.of(
+            context,
+          ).showSnackBar(const SnackBar(content: Text('대신팔기 상품이 제거되었습니다')));
+        }
+      } else {
+        if (mounted) {
+          ScaffoldMessenger.of(context).showSnackBar(
+            const SnackBar(
+              content: Text('대신팔기 상품 제거에 실패했습니다'),
+              backgroundColor: Colors.red,
+            ),
+          );
+        }
+      }
+    } catch (e) {
+      if (mounted) {
+        ScaffoldMessenger.of(context).showSnackBar(
+          SnackBar(
+            content: Text('오류가 발생했습니다: $e'),
+            backgroundColor: Colors.red,
+          ),
+        );
+      }
+    }
+  }
 }
 
 class _MyProductsTab extends StatelessWidget {
+  final List<ProductModel> products;
+  final Map<String, dynamic> stats;
+  final VoidCallback onRefresh;
+
+  const _MyProductsTab({
+    required this.products,
+    required this.stats,
+    required this.onRefresh,
+  });
+
   @override
   Widget build(BuildContext context) {
     return Column(
@@ -227,20 +494,22 @@
                 mainAxisAlignment: MainAxisAlignment.spaceAround,
                 children: [
                   _SummaryItem(
-                    title: '총 판매액',
-                    value: '₩150,000',
-                    textColor: Colors.white,
-                    icon: Icons.attach_money,
-                  ),
-                  _SummaryItem(
-                    title: '등록 상품',
-                    value: '5개',
+                    title: '총 상품',
+                    value: '${stats['own_product_count'] ?? 0}개',
                     textColor: Colors.white,
                     icon: Icons.inventory,
                   ),
                   _SummaryItem(
-                    title: '판매 완료',
-                    value: '3개',
+                    title: '판매중',
+                    value:
+                        '${products.where((p) => p.status == '판매중').length}개',
+                    textColor: Colors.white,
+                    icon: Icons.storefront,
+                  ),
+                  _SummaryItem(
+                    title: '판매완료',
+                    value:
+                        '${products.where((p) => p.status == '판매완료').length}개',
                     textColor: Colors.white,
                     icon: Icons.check_circle,
                   ),
@@ -249,7 +518,7 @@
             ],
           ),
         ),
-        
+
         // 상품 관리 버튼들
         Padding(
           padding: const EdgeInsets.symmetric(horizontal: 16),
@@ -274,8 +543,7 @@
               Expanded(
                 child: OutlinedButton.icon(
                   onPressed: () {
-                    // TODO: 상품 관리 화면으로 이동
-                    context.push('/product/manage');
+                    context.push('/my-products');
                   },
                   icon: const Icon(Icons.edit, size: 18),
                   label: const Text('상품 관리'),
@@ -290,26 +558,51 @@
             ],
           ),
         ),
-        
+
         const SizedBox(height: 16),
-        
+
         // 상품 리스트
         Expanded(
-          child: ListView.builder(
-            padding: const EdgeInsets.symmetric(horizontal: 16),
-            itemCount: 5,
-            itemBuilder: (context, index) {
-              return _ProductListItem(
-                title: '아이폰 14 Pro 256GB 딥퍼플',
-                price: '₩${(index + 1) * 20000}',
-                status: index % 2 == 0 ? '판매중' : '판매완료',
-                imageUrl: null, // TODO: 실제 이미지 URL
-                description: '상태 좋은 아이폰입니다. 케이스와 함께 드려요.',
-                viewCount: (index + 1) * 15,
-                likeCount: (index + 1) * 3,
-              );
-            },
-          ),
+          child: products.isEmpty
+              ? const Center(
+                  child: Column(
+                    mainAxisAlignment: MainAxisAlignment.center,
+                    children: [
+                      Icon(
+                        Icons.inventory_2_outlined,
+                        size: 64,
+                        color: Colors.grey,
+                      ),
+                      SizedBox(height: 16),
+                      Text(
+                        '등록된 상품이 없습니다',
+                        style: TextStyle(fontSize: 16, color: Colors.grey),
+                      ),
+                      SizedBox(height: 8),
+                      Text(
+                        '첫 상품을 등록해보세요!',
+                        style: TextStyle(fontSize: 14, color: Colors.grey),
+                      ),
+                    ],
+                  ),
+                )
+              : RefreshIndicator(
+                  onRefresh: () async => onRefresh(),
+                  child: ListView.builder(
+                    padding: const EdgeInsets.symmetric(horizontal: 16),
+                    itemCount: products.length,
+                    itemBuilder: (context, index) {
+                      final product = products[index];
+                      return _ProductListItem(
+                        product: product,
+                        isResale: false,
+                        onTap: () {
+                          context.push('/product/detail/${product.id}');
+                        },
+                      );
+                    },
+                  ),
+                ),
         ),
       ],
     );
@@ -317,6 +610,18 @@
 }
 
 class _ResaleProductsTab extends StatelessWidget {
+  final List<ProductModel> products;
+  final Map<String, dynamic> stats;
+  final VoidCallback onRefresh;
+  final Function(String) onRemoveResale;
+
+  const _ResaleProductsTab({
+    required this.products,
+    required this.stats,
+    required this.onRefresh,
+    required this.onRemoveResale,
+  });
+
   @override
   Widget build(BuildContext context) {
     return Column(
@@ -362,20 +667,22 @@
                 mainAxisAlignment: MainAxisAlignment.spaceAround,
                 children: [
                   _SummaryItem(
-                    title: '수수료 수익',
-                    value: '₩45,000',
-                    textColor: Colors.white,
-                    icon: Icons.monetization_on,
-                  ),
-                  _SummaryItem(
                     title: '대신팔기',
-                    value: '8개',
+                    value: '${stats['resale_product_count'] ?? 0}개',
                     textColor: Colors.white,
                     icon: Icons.store,
                   ),
                   _SummaryItem(
-                    title: '판매 성공',
-                    value: '3개',
+                    title: '판매중',
+                    value:
+                        '${products.where((p) => p.status == '판매중').length}개',
+                    textColor: Colors.white,
+                    icon: Icons.storefront,
+                  ),
+                  _SummaryItem(
+                    title: '판매완료',
+                    value:
+                        '${products.where((p) => p.status == '판매완료').length}개',
                     textColor: Colors.white,
                     icon: Icons.trending_up,
                   ),
@@ -384,7 +691,7 @@
             ],
           ),
         ),
-        
+
         // 대신팔기 관리 버튼들
         Padding(
           padding: const EdgeInsets.symmetric(horizontal: 16),
@@ -428,34 +735,56 @@
             ],
           ),
         ),
-        
+
         const SizedBox(height: 16),
-        
+
         // 대신팔기 상품 리스트
         Expanded(
-          child: ListView.builder(
-            padding: const EdgeInsets.symmetric(horizontal: 16),
-            itemCount: 8,
-            itemBuilder: (context, index) {
-              return _ProductListItem(
-                title: '갤럭시 S23 Ultra 512GB',
-                price: '₩${(index + 1) * 15000}',
-                status: '대신팔기중',
-                isResale: true,
-                imageUrl: null, // TODO: 실제 이미지 URL
-                description: '원 판매자: 김철수님',
-                viewCount: (index + 1) * 12,
-                likeCount: (index + 1) * 2,
-                commissionRate: 15.0, // 15% 수수료
-              );
-            },
-          ),
+          child: products.isEmpty
+              ? const Center(
+                  child: Column(
+                    mainAxisAlignment: MainAxisAlignment.center,
+                    children: [
+                      Icon(
+                        Icons.storefront_outlined,
+                        size: 64,
+                        color: Colors.grey,
+                      ),
+                      SizedBox(height: 16),
+                      Text(
+                        '대신팔기 상품이 없습니다',
+                        style: TextStyle(fontSize: 16, color: Colors.grey),
+                      ),
+                      SizedBox(height: 8),
+                      Text(
+                        '상품을 찾아서 대신팔기를 시작해보세요!',
+                        style: TextStyle(fontSize: 14, color: Colors.grey),
+                      ),
+                    ],
+                  ),
+                )
+              : RefreshIndicator(
+                  onRefresh: () async => onRefresh(),
+                  child: ListView.builder(
+                    padding: const EdgeInsets.symmetric(horizontal: 16),
+                    itemCount: products.length,
+                    itemBuilder: (context, index) {
+                      final product = products[index];
+                      return _ProductListItem(
+                        product: product,
+                        isResale: true,
+                        onTap: () {
+                          context.push('/product/detail/${product.id}');
+                        },
+                        onRemoveResale: () => onRemoveResale(product.id),
+                      );
+                    },
+                  ),
+                ),
         ),
       ],
     );
   }
-
-
 }
 
 class _StatRow extends StatelessWidget {
@@ -472,10 +801,7 @@
         mainAxisAlignment: MainAxisAlignment.spaceBetween,
         children: [
           Text(label),
-          Text(
-            value,
-            style: const TextStyle(fontWeight: FontWeight.bold),
-          ),
+          Text(value, style: const TextStyle(fontWeight: FontWeight.bold)),
         ],
       ),
     );
@@ -487,7 +813,7 @@
   final String value;
   final Color? textColor;
   final IconData? icon;
-  
+
   const _SummaryItem({
     required this.title,
     required this.value,
@@ -499,7 +825,7 @@
   Widget build(BuildContext context) {
     final color = textColor ?? Colors.grey;
     final valueColor = textColor ?? Colors.black;
-    
+
     return Column(
       children: [
         if (icon != null) ...[
@@ -508,10 +834,7 @@
         ],
         Text(
           title,
-          style: TextStyle(
-            fontSize: 12,
-            color: color,
-          ),
+          style: TextStyle(fontSize: 12, color: color),
           textAlign: TextAlign.center,
         ),
         const SizedBox(height: 4),
@@ -529,26 +852,16 @@
 }
 
 class _ProductListItem extends StatelessWidget {
-  final String title;
-  final String price;
-  final String status;
+  final ProductModel product;
   final bool isResale;
-  final String? imageUrl;
-  final String? description;
-  final int? viewCount;
-  final int? likeCount;
-  final double? commissionRate;
-  
+  final VoidCallback? onTap;
+  final VoidCallback? onRemoveResale;
+
   const _ProductListItem({
-    required this.title,
-    required this.price,
-    required this.status,
+    required this.product,
     this.isResale = false,
-    this.imageUrl,
-    this.description,
-    this.viewCount,
-    this.likeCount,
-    this.commissionRate,
+    this.onTap,
+    this.onRemoveResale,
   });
 
   @override
@@ -556,18 +869,9 @@
     return Card(
       margin: const EdgeInsets.only(bottom: 12),
       elevation: 2,
-      shape: RoundedRectangleBorder(
-        borderRadius: BorderRadius.circular(12),
-      ),
+      shape: RoundedRectangleBorder(borderRadius: BorderRadius.circular(12)),
       child: InkWell(
-        onTap: () {
-          // TODO: 상품 상세/수정 화면으로 이동
-          if (isResale) {
-            context.push('/resale/detail');
-          } else {
-            context.push('/product/detail');
-          }
-        },
+        onTap: onTap,
         borderRadius: BorderRadius.circular(12),
         child: Padding(
           padding: const EdgeInsets.all(12),
@@ -581,14 +885,14 @@
                 decoration: BoxDecoration(
                   color: Colors.grey[300],
                   borderRadius: BorderRadius.circular(8),
-                  image: imageUrl != null
+                  image: product.images.isNotEmpty
                       ? DecorationImage(
-                          image: NetworkImage(imageUrl!),
+                          image: NetworkImage(product.images.first),
                           fit: BoxFit.cover,
                         )
                       : null,
                 ),
-                child: imageUrl == null
+                child: product.images.isEmpty
                     ? Icon(
                         isResale ? Icons.storefront : Icons.inventory_2,
                         color: Colors.grey[600],
@@ -596,9 +900,9 @@
                       )
                     : null,
               ),
-              
+
               const SizedBox(width: 12),
-              
+
               // 상품 정보
               Expanded(
                 child: Column(
@@ -609,7 +913,7 @@
                       children: [
                         Expanded(
                           child: Text(
-                            title,
+                            product.title,
                             style: const TextStyle(
                               fontSize: 16,
                               fontWeight: FontWeight.bold,
@@ -624,77 +928,125 @@
                             vertical: 4,
                           ),
                           decoration: BoxDecoration(
-                            color: _getStatusColor(status, isResale),
+                            color: _getStatusColor(product.status, isResale),
                             borderRadius: BorderRadius.circular(12),
                           ),
                           child: Text(
-                            status,
+                            isResale ? '대신팔기중' : product.status,
                             style: TextStyle(
                               fontSize: 11,
-                              color: _getStatusTextColor(status, isResale),
+                              color: _getStatusTextColor(
+                                product.status,
+                                isResale,
+                              ),
                               fontWeight: FontWeight.w500,
                             ),
                           ),
                         ),
+                        if (isResale && onRemoveResale != null) ...[
+                          const SizedBox(width: 8),
+                          GestureDetector(
+                            onTap: () {
+                              showDialog(
+                                context: context,
+                                builder: (context) => AlertDialog(
+                                  title: const Text('대신팔기 제거'),
+                                  content: const Text(
+                                    '이 상품을 대신팔기 목록에서 제거하시겠습니까?',
+                                  ),
+                                  actions: [
+                                    TextButton(
+                                      onPressed: () => Navigator.pop(context),
+                                      child: const Text('취소'),
+                                    ),
+                                    ElevatedButton(
+                                      onPressed: () {
+                                        Navigator.pop(context);
+                                        onRemoveResale!();
+                                      },
+                                      style: ElevatedButton.styleFrom(
+                                        backgroundColor: Colors.red,
+                                      ),
+                                      child: const Text('제거'),
+                                    ),
+                                  ],
+                                ),
+                              );
+                            },
+                            child: Container(
+                              padding: const EdgeInsets.all(4),
+                              decoration: BoxDecoration(
+                                color: Colors.red[100],
+                                borderRadius: BorderRadius.circular(4),
+                              ),
+                              child: Icon(
+                                Icons.remove_circle_outline,
+                                size: 16,
+                                color: Colors.red[700],
+                              ),
+                            ),
+                          ),
+                        ],
                       ],
                     ),
-                    
+
                     const SizedBox(height: 4),
-                    
+
                     // 가격
                     Text(
-                      price,
+                      '₩${product.price.toString().replaceAllMapped(RegExp(r'(\d{1,3})(?=(\d{3})+(?!\d))'), (Match m) => '${m[1]},')}',
                       style: TextStyle(
                         fontSize: 18,
                         fontWeight: FontWeight.bold,
                         color: AppTheme.primaryColor,
                       ),
                     ),
-                    
+
                     const SizedBox(height: 4),
-                    
+
                     // 설명 또는 원 판매자 정보
-                    if (description != null)
+                    if (product.description?.isNotEmpty == true)
                       Text(
-                        description!,
-                        style: TextStyle(
-                          fontSize: 12,
-                          color: Colors.grey[600],
-                        ),
+                        isResale && product.sellerName != null
+                            ? '원 판매자: ${product.sellerName}님'
+                            : product.description!,
+                        style: TextStyle(fontSize: 12, color: Colors.grey[600]),
                         maxLines: 1,
                         overflow: TextOverflow.ellipsis,
                       ),
-                    
+
                     const SizedBox(height: 8),
-                    
+
                     // 통계 정보
                     Row(
                       children: [
-                        if (viewCount != null) ...[
-                          Icon(Icons.visibility, size: 14, color: Colors.grey[600]),
-                          const SizedBox(width: 2),
-                          Text(
-                            '$viewCount',
-                            style: TextStyle(
-                              fontSize: 12,
-                              color: Colors.grey[600],
-                            ),
+                        Icon(Icons.category, size: 14, color: Colors.grey[600]),
+                        const SizedBox(width: 2),
+                        Text(
+                          product.category,
+                          style: TextStyle(
+                            fontSize: 12,
+                            color: Colors.grey[600],
                           ),
-                          const SizedBox(width: 12),
-                        ],
-                        if (likeCount != null) ...[
-                          Icon(Icons.favorite, size: 14, color: Colors.grey[600]),
-                          const SizedBox(width: 2),
-                          Text(
-                            '$likeCount',
-                            style: TextStyle(
-                              fontSize: 12,
-                              color: Colors.grey[600],
-                            ),
+                        ),
+                        const SizedBox(width: 12),
+                        Icon(
+                          Icons.access_time,
+                          size: 14,
+                          color: Colors.grey[600],
+                        ),
+                        const SizedBox(width: 2),
+                        Text(
+                          _formatDate(product.createdAt),
+                          style: TextStyle(
+                            fontSize: 12,
+                            color: Colors.grey[600],
                           ),
-                        ],
+                        ),
                         const Spacer(),
-                        if (isResale && commissionRate != null)
+                        if (isResale &&
+                            product.resaleEnabled &&
+                            product.resaleFeePercentage != null)
                           Container(
                             padding: const EdgeInsets.symmetric(
                               horizontal: 6,
@@ -705,7 +1057,7 @@
                               borderRadius: BorderRadius.circular(8),
                             ),
                             child: Text(
-                              '수수료 ${commissionRate!.toStringAsFixed(1)}%',
+                              '수수료 ${product.resaleFeePercentage!.toStringAsFixed(1)}%',
                               style: TextStyle(
                                 fontSize: 10,
                                 color: Colors.orange[800],
@@ -727,14 +1079,7 @@
 
   Color _getStatusColor(String status, bool isResale) {
     if (isResale) {
-      switch (status) {
-        case '대신팔기중':
-          return Colors.green[100]!;
-        case '판매완료':
-          return Colors.blue[100]!;
-        default:
-          return Colors.grey[100]!;
-      }
+      return Colors.green[100]!;
     } else {
       switch (status) {
         case '판매중':
@@ -749,14 +1094,7 @@
 
   Color _getStatusTextColor(String status, bool isResale) {
     if (isResale) {
-      switch (status) {
-        case '대신팔기중':
-          return Colors.green[800]!;
-        case '판매완료':
-          return Colors.blue[800]!;
-        default:
-          return Colors.grey[800]!;
-      }
+      return Colors.green[800]!;
     } else {
       switch (status) {
         case '판매중':
@@ -768,4 +1106,117 @@
       }
     }
   }
+
+  String _formatDate(DateTime date) {
+    final now = DateTime.now();
+    final difference = now.difference(date);
+
+    if (difference.inDays > 0) {
+      return '${difference.inDays}일 전';
+    } else if (difference.inHours > 0) {
+      return '${difference.inHours}시간 전';
+    } else if (difference.inMinutes > 0) {
+      return '${difference.inMinutes}분 전';
+    } else {
+      return '방금 전';
+    }
+  }
+}
+
+// 샵 앱바 위젯
+// 샵 정보 수정 다이얼로그
+class _ShopEditDialog extends StatefulWidget {
+  final ShopModel shop;
+  final Function(String name, String description) onSave;
+
+  const _ShopEditDialog({required this.shop, required this.onSave});
+
+  @override
+  State<_ShopEditDialog> createState() => _ShopEditDialogState();
+}
+
+class _ShopEditDialogState extends State<_ShopEditDialog> {
+  late TextEditingController _nameController;
+  late TextEditingController _descriptionController;
+  final _formKey = GlobalKey<FormState>();
+
+  @override
+  void initState() {
+    super.initState();
+    _nameController = TextEditingController(text: widget.shop.name);
+    _descriptionController = TextEditingController(
+      text: widget.shop.description ?? '',
+    );
+  }
+
+  @override
+  void dispose() {
+    _nameController.dispose();
+    _descriptionController.dispose();
+    super.dispose();
+  }
+
+  @override
+  Widget build(BuildContext context) {
+    return AlertDialog(
+      title: const Text('샵 정보 수정'),
+      content: Form(
+        key: _formKey,
+        child: Column(
+          mainAxisSize: MainAxisSize.min,
+          children: [
+            TextFormField(
+              controller: _nameController,
+              decoration: const InputDecoration(
+                labelText: '샵 이름',
+                border: OutlineInputBorder(),
+              ),
+              validator: (value) {
+                if (value == null || value.trim().isEmpty) {
+                  return '샵 이름을 입력해주세요';
+                }
+                if (value.length > 50) {
+                  return '샵 이름은 50자 이내로 입력해주세요';
+                }
+                return null;
+              },
+            ),
+            const SizedBox(height: 16),
+            TextFormField(
+              controller: _descriptionController,
+              decoration: const InputDecoration(
+                labelText: '샵 설명',
+                border: OutlineInputBorder(),
+              ),
+              maxLines: 3,
+              validator: (value) {
+                if (value != null && value.length > 500) {
+                  return '샵 설명은 500자 이내로 입력해주세요';
+                }
+                return null;
+              },
+            ),
+          ],
+        ),
+      ),
+      actions: [
+        TextButton(
+          onPressed: () => Navigator.pop(context),
+          child: const Text('취소'),
+        ),
+        ElevatedButton(
+          onPressed: () {
+            if (_formKey.currentState!.validate()) {
+              Navigator.pop(context);
+              widget.onSave(
+                _nameController.text.trim(),
+                _descriptionController.text.trim(),
+              );
+            }
+          },
+          child: const Text('저장'),
+        ),
+      ],
+    );
+  }
 }