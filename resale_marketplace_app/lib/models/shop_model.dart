class ShopModel {
  final String id;
  final String ownerId;
  final String name;
  final String? description;
  final String? shareUrl;
  final DateTime createdAt;
  final DateTime updatedAt;
  final List<String>? productIds; // 직접 등록한 상품 ID 리스트
  final List<String>? resaleProductIds; // 대신팔기 상품 ID 리스트

  ShopModel({
    required this.id,
    required this.ownerId,
    required this.name,
    this.description,
    this.shareUrl,
    required this.createdAt,
    required this.updatedAt,
    this.productIds,
    this.resaleProductIds,
  }) {
    _validate();
  }

  // 데이터 검증 로직
  void _validate() {
    if (id.isEmpty) throw ArgumentError('Shop ID cannot be empty');
    if (ownerId.isEmpty) throw ArgumentError('Owner ID cannot be empty');
    if (name.isEmpty) throw ArgumentError('Shop name cannot be empty');
    if (name.length > 50) throw ArgumentError('Shop name too long (max 50 characters)');
    if (description != null && description!.length > 500) {
      throw ArgumentError('Shop description too long (max 500 characters)');
    }
    if (shareUrl != null && shareUrl!.isEmpty) {
      throw ArgumentError('Share URL cannot be empty if provided');
    }
  }

  // JSON에서 Shop 객체 생성
  factory ShopModel.fromJson(Map<String, dynamic> json) {
    return ShopModel(
      id: json['id'],
      ownerId: json['owner_id'],
      name: json['name'],
      description: json['description'],
      shareUrl: json['share_url'],
      createdAt: DateTime.parse(json['created_at']),
      updatedAt: DateTime.parse(json['updated_at']),
      productIds: json['product_ids'] != null 
          ? List<String>.from(json['product_ids'])
          : null,
      resaleProductIds: json['resale_product_ids'] != null
          ? List<String>.from(json['resale_product_ids'])
          : null,
    );
  }

  // Shop 객체를 JSON으로 변환
  Map<String, dynamic> toJson() {
    return {
      'id': id,
      'owner_id': ownerId,
      'name': name,
      'description': description,
      'share_url': shareUrl,
      'created_at': createdAt.toIso8601String(),
      'updated_at': updatedAt.toIso8601String(),
      if (productIds != null) 'product_ids': productIds,
      if (resaleProductIds != null) 'resale_product_ids': resaleProductIds,
    };
  }

  // copyWith 메서드
  ShopModel copyWith({
    String? id,
    String? ownerId,
    String? name,
    String? description,
    String? shareUrl,
    DateTime? createdAt,
    DateTime? updatedAt,
    List<String>? productIds,
    List<String>? resaleProductIds,
  }) {
    return ShopModel(
      id: id ?? this.id,
      ownerId: ownerId ?? this.ownerId,
      name: name ?? this.name,
      description: description ?? this.description,
      shareUrl: shareUrl ?? this.shareUrl,
      createdAt: createdAt ?? this.createdAt,
      updatedAt: updatedAt ?? this.updatedAt,
      productIds: productIds ?? this.productIds,
      resaleProductIds: resaleProductIds ?? this.resaleProductIds,
    );
  }

  // 샵 URL 생성
<<<<<<< HEAD
  String get fullShareUrl =>
      shareUrl != null ? 'https://www.everseconds.com/shop/$shareUrl' : '';
=======
  String get fullShareUrl => shareUrl != null ? 'https://resalemarketplace-kea39vgf7-everseconds-projects.vercel.app/shop/$shareUrl' : '';
>>>>>>> 2f43ab15
  
  // 상품 개수 계산
  int get totalProductCount => (productIds?.length ?? 0) + (resaleProductIds?.length ?? 0);
  int get ownProductCount => productIds?.length ?? 0;
  int get resaleCount => resaleProductIds?.length ?? 0;

  // 샵 URL 생성 헬퍼
  static String generateShareUrl(String shopId) {
    return shopId.substring(0, 8); // 샵 ID의 첫 8자리 사용
  }

  // 샵 이름 검증
  static bool isValidShopName(String name) {
    return name.isNotEmpty && name.length <= 50 && !name.contains(RegExp(r'[<>"/\\|?*]'));
  }
}<|MERGE_RESOLUTION|>--- conflicted
+++ resolved
@@ -97,12 +97,7 @@
   }
 
   // 샵 URL 생성
-<<<<<<< HEAD
-  String get fullShareUrl =>
-      shareUrl != null ? 'https://www.everseconds.com/shop/$shareUrl' : '';
-=======
   String get fullShareUrl => shareUrl != null ? 'https://resalemarketplace-kea39vgf7-everseconds-projects.vercel.app/shop/$shareUrl' : '';
->>>>>>> 2f43ab15
   
   // 상품 개수 계산
   int get totalProductCount => (productIds?.length ?? 0) + (resaleProductIds?.length ?? 0);
